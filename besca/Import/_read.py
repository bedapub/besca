--- conflicted
+++ resolved
@@ -34,21 +34,13 @@
         filepath,
         annotation = True,
         use_genes = 'SYMBOL',
-<<<<<<< HEAD
         species = 'human',
-        citeseq = None): 
-   
-=======
-        species = 'human'):
+        citeseq = None):
 
->>>>>>> d9987877
     """Read matrix.mtx, genes.tsv, barcodes.tsv to AnnData object.
-
     By specifiying an input folder this function reads the contained matrix.mtx,
     genes.tsv and barcodes.tsv files to an AnnData object. In case annotation = True
     it also adds the annotation contained in metadata.tsv to the object.
-
-
     Parameters
     ----------
     filepath: `str`
@@ -62,63 +54,14 @@
     species: `str` | default = 'human'
         string specifying the species, only needs to be used when no Gene Symbols
         are supplied and you only have the ENSEMBLE gene ids to perform a lookup.
-<<<<<<< HEAD
     citeseq: 'gex_only' or 'citeseq_only' or None | default = None
         string indicating if only gene expression values (gex_only) or only protein
         expression values ('citeseq_only') or everything is read if None is specified 
-    
-=======
 
->>>>>>> d9987877
     Returns
     -------
     returns an AnnData object
     """
-<<<<<<< HEAD
-    if use_genes == 'SYMBOL':
-        if os.path.isfile(os.path.join(filepath, 'matrix.mtx')):
-            print('reading matrix.mtx')
-            
-            adata = read(os.path.join(filepath, 'matrix.mtx'), cache= True).T  #transpose the data
-           
-            print('adding genes')
-            adata.var_names = pd.read_csv(os.path.join(filepath, 'genes.tsv'), header=None, sep='\\t',engine='python')[1] # Use gene symbols
-            print('adding cell barcodes')
-            adata.obs_names = pd.read_csv(os.path.join(filepath, 'barcodes.tsv'), header=None)[0]
-
-            #make unique
-            print('making var_names unique')
-            adata.var_names_make_unique()
-            
-            #add ENSEMBL ids if present in genes.tsv file
-            symbols = pd.read_csv(os.path.join(filepath, 'genes.tsv'), header=None, sep='\\t',engine='python')[1] #get gene symbols
-            ENSEMBL_id = pd.read_csv(os.path.join(filepath, 'genes.tsv'), header=None, sep='\\t',engine='python')[0] #get ENSEMBL Ids
-            if symbols.tolist() != ENSEMBL_id.tolist():
-                print('adding ENSEMBL gene ids to adata.var')
-                adata.var['ENSEMBL'] = ENSEMBL_id.tolist()
-                adata.var.index.names = ['index']
-                adata.var['SYMBOL'] = symbols.tolist()
-            
-            if citeseq is not None:
-                features = pd.read_csv(os.path.join(filepath, 'genes.tsv'), header=None, sep='\\t',engine='python')[2]
-                adata.var['feature_type'] = features.tolist()
-
-            if annotation == True:
-                print('adding annotation')
-                adata.obs = pd.read_csv(os.path.join(filepath, 'metadata.tsv'), sep='\\t',engine='python')
-                if adata.obs.get('CELL') is not None:
-                    adata.obs.index = adata.obs.get('CELL').tolist()
-            
-            if citeseq == 'gex_only':
-                adata = adata[:, adata.var.feature_type == 'Gene Expression'].copy()
-            if citeseq == 'citeseq_only':
-                adata = adata[:, adata.var.feature_type == 'Antibody Capture'].copy()
-            
-            return(adata)
-        
-        if not os.path.exists(os.path.join(filepath, 'matrix.mtx')):
-            raise ValueError('Reading file failed, file does not exist.')
-=======
 
     assert_filepath(filepath)
 
@@ -142,71 +85,33 @@
         #make unique
         print('making var_names unique')
         adata.var_names_make_unique()
->>>>>>> d9987877
 
         if symbols.tolist() != ensembl_id.tolist():
             print('adding ENSEMBL gene ids to adata.var')
             adata.var['SYMBOL'] = symbols.tolist()
     elif use_genes == 'ENSEMBL':
-<<<<<<< HEAD
-        if os.path.isfile(os.path.join(filepath, 'matrix.mtx')):
-            print('reading matrix.mtx')
-            
-            adata = read(os.path.join(filepath, 'matrix.mtx'), cache= True).T  #transpose the data
-            print('adding genes')
-            adata.var_names = pd.read_csv(os.path.join(filepath, 'genes.tsv'), header=None, sep='\\t',engine='python')[0] # Use gene symbols
-            print('adding cell barcodes')
-            adata.obs_names = pd.read_csv(os.path.join(filepath, 'barcodes.tsv'), header=None)[0]
-=======
         adata.var_names = ensembl_id
->>>>>>> d9987877
 
         if symbols[0] != ensembl_id[0]:
             #add symbols to object
-<<<<<<< HEAD
-            symbols = pd.read_csv(os.path.join(filepath, 'genes.tsv'), header=None, sep='\\t',engine='python')[1] #get gene symbols
-            ENSEMBL_id = pd.read_csv(os.path.join(filepath, 'genes.tsv'), header=None, sep='\\t',engine='python')[0] #get ENSEMBL Ids
-            if symbols[0] != ENSEMBL_id[0]:
-                print('adding symbols to adata.var')
-                adata.var['SYMBOL'] = symbols.tolist()
-                adata.var.index.names = ['index']
-                adata.var['ENSEMBL'] = ENSEMBL_id.tolist()
-
-            #lookup the corresponding Symbols
-            else:
-                adata.var['ENSEMBL'] = ENSEMBL_id.tolist()
-                adata.var.index.names = ['index']
-                adata.var['SYMBOL'] = convert_ensembl_to_symbol(ENSEMBL_id.tolist(), species = species)
-
-            if citeseq is not None:
-                features = pd.read_csv(os.path.join(filepath, 'genes.tsv'), header=None, sep='\\t',engine='python')[2]
-                adata.var['feature_type'] = features.tolist()
-
-            if annotation == True:
-                print('adding annotation')
-                adata.obs = pd.read_csv(os.path.join(filepath, 'metadata.tsv'), sep='\\t',engine='python')
-                if adata.obs.get('CELL') is not None:
-                    adata.obs.index = adata.obs.get('CELL').tolist()
-
-            if citeseq == 'gex_only':
-                adata = adata[:, adata.var.feature_type == 'Gene Expression'].copy()
-            if citeseq == 'citeseq_only':
-                adata = adata[:, adata.var.feature_type == 'Antibody Capture'].copy()
-            
-            return(adata)
-        
-        if not os.path.exists(os.path.join(filepath, 'matrix.mtx')):
-            raise ValueError('Reading file failed, file does not exist.')
-=======
             print('adding symbols to adata.var')
             adata.var['SYMBOL'] = symbols.tolist()
         else:
             #lookup the corresponding Symbols
             adata.var['SYMBOL'] = convert_ensembl_to_symbol(ensembl_id.tolist(), species = species)
->>>>>>> d9987877
     else:
         sys.exit('supplied unknown use_genes parameter')
 
+    if citeseq is not None:
+        features = var_anno[2]
+        adata.var['feature_type'] = features.tolist()
+
+        #only extract the information we want
+        if citeseq == 'gex_only':
+                adata = adata[:, adata.var.feature_type == 'Gene Expression'].copy()
+        if citeseq == 'citeseq_only':
+            adata = adata[:, adata.var.feature_type == 'Antibody Capture'].copy()
+            
     if annotation == True:
         print('adding annotation')
         adata.obs = pd.read_csv(os.path.join(filepath, 'metadata.tsv'), sep='\\t',engine='python')
