from anndata import AnnData
import mygene
import sys
from pandas import DataFrame
from scipy import sparse
from pandas import concat


def subset_adata(adata, filter_criteria, raw=True, axis=0):
    """Subset AnnData object into new object

    parameters
    ----------

    adata: `AnnData`
        complete AnnData object
    filter_criteria: bool serie
        filtering requirement along the axis chosen.
    raw: `bool` | default = True
        boolian indicator if the subset should be initialized with the data contained in adata.raw or not

    axis: `0` or `1` | default = 0
        if 0 then then the filter criteria is applied as a selector for rows, if 1 then the filter criteria is applied as a selector for columns

    returns
    -------

    AnnData
        if raw = True the AnnData subset initialized with the adata.raw otherwise the AnnData subset initialized with adata


    Examples
    --------

    >>> import besca as bc
    >>> adata = bc.datasets.pbmc3k_processed()
    >>> adata_BCELL =  bc.subset_adata( adata, filter_criteria= adata.obs.get('dblabel') == 'naive B cell')

    """
    if axis == 0:
        if len(filter_criteria) == adata.shape[0]:
            # RMK : SLICING HERE WITH ":"" lead to a bug, which should be corected in next anndata version (> 0.22)).
            # Please check before correcting this formulation.
            subset_full = adata[
                filter_criteria,
            ].copy()
        else:
            sys.exit(
                "filter criteria used has a different length than the number of rows in AnnData object"
            )
    if axis == 1:
        if len(filter_criteria) == adata.shape[1]:
            subset_full = adata[:, filter_criteria].copy()
        else:
            sys.exit(
                "filter criteria used has a different length than the number of columns in AnnData object"
            )
    if raw:
        subset = AnnData(X=subset_full.raw.X)
        subset.var_names = subset_full.raw.var_names
        subset.obs_names = subset_full.obs_names
        subset.obs = subset_full.obs
        subset.var = subset_full.raw.var

        return subset

    else:
        return subset_full


def convert_ensembl_to_symbol(gene_list, species="human"):
    """Convert ENSEMBL gene ids to SYMBOLS
    Uses the python package mygene to look up the supplied list of ENSEMBLE Ids and return
    the equivalent list of Symbols. Species needs to be supplied.

    parameters
    ----------
    gene_list: `list`
        list of ensemble_Ids that need to be converted
    species: `str` | default = 'human'
        string identifying the species of the supplied Ensemble IDs

    returns
    -------
    list
        List containing the converted Symbols

    """

    mg = mygene.MyGeneInfo()
    gene_symbols = mg.querymany(
        gene_list, scopes="ensembl.gene", fields="symbol", species=species
    )

    symbols = []
    for x in gene_symbols:
        symbols.append(x.get("symbol"))

    return symbols


def convert_symbol_to_ensembl(gene_list, species="human"):
    """Convert SYMBOLS to ENSEMBL gene ids
    Uses the python package mygene to look up the supplied list of SYMBOLS and return
    the equivalent list of ENSEMBLE GENEIDs. Species needs to be supplied.

    Note: this can result in an error when non-unqiue Symbols are supplied.

    parameters
    ----------
    gene_list: `list`
        list of ensemble_Ids that need to be converted
    species: `str` | default = 'human'
        string identifying the species of the supplied Ensemble IDs

    returns
    -------
    list
        List containing the converted ENSEMBLE gene ids

    """

    mg = mygene.MyGeneInfo()
    gene_symbols = mg.querymany(
        gene_list, scopes="symbol", fields="ensembl.gene", species=species
    )

    ensembl = []
    for x in gene_symbols:
        ensembl.append(x.get("ensembl"))

    return ensembl


def get_raw(adata):
    """Extract the AnnData object saved in adata.raw

    Returns the AnnData object saved in adata.raw as a normal AnnData object with which you can continue working.
    This includes all of the additional annotation.

    parameters
    ----------
    adata: `AnnData`
        complete AnnData object

    returns
    -------
    AnnData
        returns the AnnData object contained in .raw with all relevant annotation

    Examples
    --------

    >>> import besca as bc
    >>> adata = bc.datasets.pbmc3k_processed()
    >>> print(adata)
    >>> adata_raw = bc.get_raw(adata)
    >>> print(adata_raw)

    """

    if adata.raw is None:
        sys.exit("please pass an AnnData object that contains .raw")

    # initialize new AnnData object
    adata_raw = AnnData(X=adata.raw.X)

    # add varibale attributes from adata.raw
    adata_raw.var_names = adata.raw.var_names
    adata_raw.var = adata.raw.var

    # add observations (same as in adata!)
    adata_raw.obs_names = adata.obs_names
    adata_raw.obs = adata.obs

    # return new adata object
    return adata_raw


<<<<<<< HEAD
def get_means(adata, mycat):
    """Calculates average and fraction expression per category in adata.obs
=======
def get_ameans(adata,mycat, condition=None):
    """ Calculates average and fraction expression per category in adata.obs
>>>>>>> a5c4da1f
    Based artihmetic mean expression and fraction cells expressing gene per category
    (works on linear scale). Assumes that values in .raw are log: will exponentiate, 
    calculate mean and log back. 
    parameters
    ----------
    adata: AnnData
      an AnnData object
    mycat: str
      the category for stratification (e.g. donor, experiment)
    condition: str
      the category to be later compared (e.g. treatment, timepoint)
    returns
    -------
    average_obs
        average gene expression per category
    fraction_obs
        fraction cells expressing a gene per category
    """
    gene_ids = adata.raw.var.index.values
    try:
        x = adata.obs[mycat]
        adata.obs[mycat] = adata.obs[mycat].astype("category")
        clusters = adata.obs[mycat].cat.categories
        obs = expm1.adata.raw[:, gene_ids].X.toarray()
        obs = DataFrame(obs, columns=gene_ids, index=adata.obs[mycat])
        average_obs = log1p(obs.groupby(level=0).mean())
        obs_bool = obs.astype(bool)
<<<<<<< HEAD
        fraction_obs = (
            obs_bool.groupby(level=0).sum() / obs_bool.groupby(level=0).count()
        )
    except KeyError:
        print(
            "Oops!  The adata object does not have the specified column. Options are: "
        )
        print(list(adata.obs.columns))
        average_obs = None
        fraction_obs = None
    return (average_obs, fraction_obs)


def get_gmeans(adata, mycat):
    """Calculates average and fraction expression per category in adata.obs
    Based on an AnnData object and an annotation category (e.g. louvain) returns
    geometric mean expression and fraction cells expressing gene per category
    (works on log scale)
=======
        fraction_obs = obs_bool.groupby(level=0).sum()/obs_bool.groupby(level=0).count()
        
        if condition!=None:
            try:
                meta=adata.obs.loc[:,[mycat,condition]].drop_duplicates()
                meta.index=meta[mycat]
                average_obs[condition]=list(meta[condition][average_obs.index])
                average_obs['Ind']=list(average_obs.index)
                fraction_obs[condition]=list(meta[condition][fraction_obs.index])
                fraction_obs['Ind']=list(fraction_obs.index)
            except:
                print("Oops!  The adata object does not have the specified column. Options are: ")
                print (list(adata.obs.columns))
        
    except KeyError:
        print("Oops!  The adata object does not have the specified column. Options are: ")
        print (list(adata.obs.columns))
        average_obs=None
        fraction_obs=None
    return(average_obs, fraction_obs)


def formatmean(average_obs, fraction_obs, what, mycond, myg):
    ### Transforms average and fraction expression to pd for plotting
    df=pd.DataFrame([list(average_obs[myg]),list(fraction_obs[myg]),mycond]).transpose()
    df.index=average_obs.index
    df.columns=[myg+'Avg',myg+'Fract',what]
    return(df)



def get_means(adata,mycat, condition=None):
    """ Calculates average and fraction expression per category in adata.obs
    Based on an AnnData object and an annotation category (e.g. louvain) returns 
    geometric mean expression if .raw values are log as it simply calculates mean
    of whatever values are stored in .raw. Also returns fraction cells expressing gene per category. 
>>>>>>> a5c4da1f
    parameters
    ----------
    adata: AnnData
      an AnnData object
    mycat: str
      the category for stratification (e.g. donor, experiment)
    condition: str
      the category to be later compared (e.g. treatment, timepoint)
    returns
    -------
    average_obs
        average gene expression per category
    fraction_obs
        fraction cells expressing a gene per category
    """
    gene_ids = adata.raw.var.index.values
    try:
        x = adata.obs[mycat]
        adata.obs[mycat] = adata.obs[mycat].astype("category")
        clusters = adata.obs[mycat].cat.categories
        obs = adata.raw[:, gene_ids].X.toarray()
        obs = DataFrame(obs, columns=gene_ids, index=adata.obs[mycat])
        average_obs = obs.groupby(level=0).mean()
        obs_bool = obs.astype(bool)
<<<<<<< HEAD
        fraction_obs = (
            obs_bool.groupby(level=0).sum() / obs_bool.groupby(level=0).count()
        )
=======
        fraction_obs = obs_bool.groupby(level=0).sum()/obs_bool.groupby(level=0).count()
        
        if condition!=None:
            try:
                meta=adata.obs.loc[:,[mycat,condition]].drop_duplicates()
                meta.index=meta[mycat]
                average_obs[condition]=list(meta[condition][average_obs.index])
                average_obs['Ind']=list(average_obs.index)
                fraction_obs[condition]=list(meta[condition][fraction_obs.index])
                fraction_obs['Ind']=list(fraction_obs.index)
            except:
                print("Oops!  The adata object does not have the specified column. Options are: ")
                print (list(adata.obs.columns))
        
>>>>>>> a5c4da1f
    except KeyError:
        print(
            "Oops!  The adata object does not have the specified column. Options are: "
        )
        print(list(adata.obs.columns))
        average_obs = None
        fraction_obs = None
    return (average_obs, fraction_obs)


def concate_adata(adata1, adata2):
    """concatenate two adata objects based on the observations

    this function also merges the objects saved in .raw and generates a new combined.raw.
    The obs from adata1 are preserved. Those from adata2 are lost.

    parameters
    ----------
    adata1: ´AnnData´
        first Anndata object that is to be concatenated (the obs and obs_names will be taken from here)
    adata2: ´AnnData´
        second Anndata objec that is to be concatenated

    returns
    -------
    AnnData
        returns the AnnData object contained in .raw with all relevant annotation

    """

    # convert both to sparse matrices
    adata1_X = sparse.csr_matrix(adata1.X)
    adata2_X = sparse.csr_matrix(adata2.X)

    # hstack (i.e. horizontally stack them)
    X = sparse.hstack([adata1_X, adata2_X])

    # convert back to sparse matrix (for some reason hstack returns coo matrix)
    X = sparse.csr_matrix(X)

    # observations remain unchanged so will use obs from adata1
    if sum(adata1.obs.CELL != adata2.obs.CELL) != 0:
        sys.exit(
            "The observations in adata1 and adata2 are not the same. These two anndata objects can not be concatenated."
        )

    obs = adata1.obs
    obs_names = adata1.obs_names

    # vars, var_names are concatenated from the two dataframes
    var = concat([adata1.var, adata2.var])
    var_names = adata1.var_names.tolist() + adata2.var_names.tolist()

    if var.index.tolist() != var_names:
        sys.exit("var and var_names index does not match. Something went wrong.")

    # create our complete combined object
    adata_combined = AnnData(X=X, obs=obs, var=var)

    if any([adata1.raw is not None, adata2.raw is not None]):
        if any([adata1.raw is None, adata2.raw is None]):
            sys.exit("Only one of the anndata objects contains a .raw!")

        # get the raw object
        adata1_raw = get_raw(adata1)
        adata2_raw = get_raw(adata2)

        # check that the raw_matrices are the same
        if adata1_raw.X.shape == adata2_raw.X.shape:
            X_raw = adata1_raw.X
        else:
            # need to merge the raw matrices
            # convert both to sparse matrices
            adata1_raw_X = sparse.csr_matrix(adata1_raw.X)
            adata2_raw_X = sparse.csr_matrix(adata2_raw.X)

            # hstack (i.e. horizontally stack them)
            X_raw = sparse.hstack([adata1_raw_X, adata2_raw_X])

            # convert back to sparse matrix (for some reason hstack returns coo matrix)
            X_raw = sparse.csr_matrix(X_raw)

        # get the raw var and obs names

        # check if .raw.var matches
        if adata1_raw.var.shape == adata2_raw.var.shape:
            var_raw = adata1_raw.var
            var_names = adata1_raw.var_names
        else:
            var_raw = concat([adata1_raw.var, adata2_raw.var])
            var_names_raw = (
                adata1_raw.var_names.tolist() + adata2_raw.var_names.tolist()
            )

            if var_raw.index.tolist() != var_names_raw:
                sys.exit(
                    "var and var_names index does not match in .raw. Something went wrong."
                )

        obs_raw = adata1_raw.obs
        obs_names_raw = adata1_raw.obs_names

        # create our adata_combined_raw object (this will be the same for all of the other combined objects as well)
        adata_combined_raw = AnnData(X=X_raw, obs=obs_raw, var=var_raw)

        # add our new raw objec to our combined adata object
        adata_combined.raw = adata_combined_raw

    return adata_combined<|MERGE_RESOLUTION|>--- conflicted
+++ resolved
@@ -177,13 +177,8 @@
     return adata_raw
 
 
-<<<<<<< HEAD
-def get_means(adata, mycat):
-    """Calculates average and fraction expression per category in adata.obs
-=======
 def get_ameans(adata,mycat, condition=None):
     """ Calculates average and fraction expression per category in adata.obs
->>>>>>> a5c4da1f
     Based artihmetic mean expression and fraction cells expressing gene per category
     (works on linear scale). Assumes that values in .raw are log: will exponentiate, 
     calculate mean and log back. 
@@ -211,26 +206,6 @@
         obs = DataFrame(obs, columns=gene_ids, index=adata.obs[mycat])
         average_obs = log1p(obs.groupby(level=0).mean())
         obs_bool = obs.astype(bool)
-<<<<<<< HEAD
-        fraction_obs = (
-            obs_bool.groupby(level=0).sum() / obs_bool.groupby(level=0).count()
-        )
-    except KeyError:
-        print(
-            "Oops!  The adata object does not have the specified column. Options are: "
-        )
-        print(list(adata.obs.columns))
-        average_obs = None
-        fraction_obs = None
-    return (average_obs, fraction_obs)
-
-
-def get_gmeans(adata, mycat):
-    """Calculates average and fraction expression per category in adata.obs
-    Based on an AnnData object and an annotation category (e.g. louvain) returns
-    geometric mean expression and fraction cells expressing gene per category
-    (works on log scale)
-=======
         fraction_obs = obs_bool.groupby(level=0).sum()/obs_bool.groupby(level=0).count()
         
         if condition!=None:
@@ -267,8 +242,8 @@
     Based on an AnnData object and an annotation category (e.g. louvain) returns 
     geometric mean expression if .raw values are log as it simply calculates mean
     of whatever values are stored in .raw. Also returns fraction cells expressing gene per category. 
->>>>>>> a5c4da1f
-    parameters
+    
+u    parameters
     ----------
     adata: AnnData
       an AnnData object
@@ -292,11 +267,6 @@
         obs = DataFrame(obs, columns=gene_ids, index=adata.obs[mycat])
         average_obs = obs.groupby(level=0).mean()
         obs_bool = obs.astype(bool)
-<<<<<<< HEAD
-        fraction_obs = (
-            obs_bool.groupby(level=0).sum() / obs_bool.groupby(level=0).count()
-        )
-=======
         fraction_obs = obs_bool.groupby(level=0).sum()/obs_bool.groupby(level=0).count()
         
         if condition!=None:
@@ -311,7 +281,6 @@
                 print("Oops!  The adata object does not have the specified column. Options are: ")
                 print (list(adata.obs.columns))
         
->>>>>>> a5c4da1f
     except KeyError:
         print(
             "Oops!  The adata object does not have the specified column. Options are: "
