--- conflicted
+++ resolved
@@ -98,17 +98,10 @@
     >>> protein_table
 
     """
-<<<<<<< HEAD
     
     filename = pkg_resources.resource_filename('besca', 'datasets/data/Granja2019_adt_raw.h5ad')
     adata = check_dl( filename, url = 'https://zenodo.org/record/4419527/files/Granja2019_adt_raw.h5ad?download=1')
     return adata
-=======
-    filename = pkg_resources.resource_filename('besca', 'datasets/data/scADT_Healthy_counts.csv')
-    urllib.request.urlretrieve ("https://zenodo.org/record/4419527/files/scADT_Healthy_counts.csv?download=1", filename)
-    citeSeq  = pandas.read_csv(filename, sep = '\t')
-    return citeSeq
->>>>>>> e6b50628
 
 
 
