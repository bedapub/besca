--- conflicted
+++ resolved
@@ -1,10 +1,7 @@
+
+from ._gems_link import (get_gems, insert_gems, get_similar_geneset)
 from ._annot import (add_anno, getset, make_anno, match_cluster,
-<<<<<<< HEAD
-                     obtain_dblabel, read_annotconfig, score_mw)
-from ._gems_link import (get_gems, insert_gems, get_similar_geneset)
-=======
                      obtain_dblabel, read_annotconfig, score_mw, export_annotconfig)
->>>>>>> 31edd95b
 from ._io_sig import read_GMT_sign
 from ._sig import (combined_signature_score, compute_signed_score,
                    filter_siggenes)
@@ -20,10 +17,7 @@
            'read_annotconfig',
            'match_cluster',
            'obtain_dblabel',
-<<<<<<< HEAD
            'get_gems',
            'insert_gems',
-           'get_similar_geneset']
-=======
-           'export_annotconfig']
->>>>>>> 31edd95b
+           'get_similar_geneset'
+           'export_annotconfig']